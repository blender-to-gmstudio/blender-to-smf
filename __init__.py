bl_info = {
    "name": "Export SMF",
    "description": "Export to SMF 10 (SnidrsModelFormat)",
    "author": "Bart Teunis",
    "version": (0, 8, 0),
    "blender": (2, 80, 0),
    "location": "File > Export",
    "warning": "", # used for warning icon and text in addons panel
    "wiki_url": "https://github.com/blender-to-gmstudio/blender-to-smf/wiki",
    "tracker_url": "https://github.com/blender-to-gmstudio/blender-to-smf/issues",
    "category": "Import-Export"}

import bpy
from .smf import export_smf, import_smf

# ExportHelper is a helper class, defines filename and
# invoke() function which calls the file selector.
from bpy_extras.io_utils import ExportHelper, ImportHelper

from bpy.props import StringProperty, BoolProperty, EnumProperty, IntProperty
from bpy.types import Operator

class ImportSMF(Operator, ImportHelper):
    """Import an SMF 3D model"""
    bl_idname="import_scene.smf"
    bl_label = "SMF (*.smf)"
    bl_options = {'REGISTER'}

    filename_ext = ".smf"

    filter_glob: StringProperty(
        default="*.smf",
        options={'HIDDEN'},
        maxlen=255,  # Max internal buffer length, longer would be clamped.
    )

    def execute(self, context):
        return import_smf(self.filepath)

class ExportSMF(Operator, ExportHelper):
    """Export a selection of the current scene to SMF (SnidrsModelFormat)"""
    bl_idname = "export_scene.smf"
    bl_label = "SMF (*.smf)"
    bl_options = {'REGISTER'}

    # ExportHelper mixin class uses this
    filename_ext = ".smf"

    filter_glob : StringProperty(
        default="*.smf",
        options={'HIDDEN'},
        maxlen=255,  # Max internal buffer length, longer would be clamped.
    )

    export_textures : BoolProperty(
        name="Export Textures",
        description="Whether textures should be exported with the model",
        default=True,
    )

    # "Advanced" export settings
    export_nla_tracks : BoolProperty(
            name="Export NLA Tracks",
            description="Whether to export multiple animations on all NLA tracks that are linked to this model (Experimental)",
            default=False,
    )

<<<<<<< HEAD
    anim_export_mode : EnumProperty(
        name="What to export",
        description="How to export animations",
        items=[
            ("CUR","Current Action", "Export the Armature's current action as a single animation", 0),
            ("LNK","Linked NLA Actions", "Export all (unique) actions that are linked indirectly through NLA tracks", 1),
            ("TRA","NLA Tracks", "Export every NLA track as a separate animation", 2),
            ("SCN","Scene", "Export a single animation directly from the scene. This allows for the most advanced animations", 3),
        ],
        default="CUR",
    )
    anim_length_mode : EnumProperty(
        name="Animation Length",
        description="What value to use for the exported animation lengths",
        items=[
            ("SCN", "Scene", "Animation length equals scene length", 0),
            ("ACT", "Action", "Animation length equals action length", 1),
        ],
        default="SCN",
    )
=======
    # TODO The below ones are to be added later
    #export_nla_tracks : EnumProperty(
    #    name="Animations",
    #    description="How to export animations",
    #    items=[
    #        ("CUR","Current Action", "Export the Armature's current action", 0),
    #        ("LNK","Linked NLA Actions", "Export all actions that are linked indirectly through NLA tracks", 1),
    #        ("TRA","NLA Tracks", "Export each NLA track as a separate animation", 2),
    #        ("SCN","Scene", "Export directly from the scene. This allows for the most advanced animations", 3),
    #    ],
    #    default="CUR",
    #)
>>>>>>> d60e32c4

    export_type : EnumProperty(
        name="Export Type",
        description="What to export",
        items=[
            ("KFR", "Keyframes", "Export the actual keyframes as defined in the animation", 0),
            ("SPL", "Samples", "Sample the animation at a given rate", 1),
        ],
        default="KFR",
    )

<<<<<<< HEAD
    multiplier : IntProperty(
=======
    mult : IntProperty(
>>>>>>> d60e32c4
        name="Sample Frame Multiplier",
        description="Sample Frame Multiplier - Determines number of precomputed samples using (number of keyframes) * (sample frame multiplier)",
        default=4,
        soft_min=4,
        soft_max=20,
    )

    subdivisions : IntProperty(
        name="Subdivisions",
        description="Number of times to subdivide an animation when exporting samples. This subdivision is made for each animation individually.",
        default=10,
        soft_min=2,
    )

    def execute(self, context):
        keywords = self.as_keywords(ignore=("check_existing", "filter_glob", "ui_tab"))
        return export_smf(self, context, **keywords)

    def draw(self, context):
        # Everything gets displayed through the panels that are defined below
        pass

class SMF_PT_export_general(bpy.types.Panel):
    bl_space_type = 'FILE_BROWSER'
    bl_region_type = 'TOOL_PROPS'
    bl_label = "General"
    bl_parent_id = "FILE_PT_operator"

    @classmethod
    def poll(cls, context):
        sfile = context.space_data
        operator = sfile.active_operator

        return operator.bl_idname == "EXPORT_SCENE_OT_smf"

    def draw(self, context):
        layout = self.layout
        layout.use_property_split = True
        layout.use_property_decorate = False  # No animation.

        sfile = context.space_data
        operator = sfile.active_operator

        layout.prop(operator, 'export_textures')

class SMF_PT_export_advanced(bpy.types.Panel):
    bl_space_type = 'FILE_BROWSER'
    bl_region_type = 'TOOL_PROPS'
    bl_label = "Advanced"
    bl_parent_id = "FILE_PT_operator"

    @classmethod
    def poll(cls, context):
        sfile = context.space_data
        operator = sfile.active_operator

        return operator.bl_idname == "EXPORT_SCENE_OT_smf"

    def draw(self, context):
        layout = self.layout
        layout.use_property_split = True
        layout.use_property_decorate = False  # No animation.

        sfile = context.space_data
        operator = sfile.active_operator

        layout.prop(operator, 'export_nla_tracks')
        layout.label(text="General")
        layout.prop(operator, 'anim_export_mode')
        layout.prop(operator, 'anim_length_mode')

        layout.label(text="Specifics")
        layout.prop(operator, 'export_type')
        layout.prop(operator, 'mult')
        if operator.export_type == 'SPL':
            layout.prop(operator, 'subdivisions')

def menu_func_export(self, context):
    self.layout.operator(ExportSMF.bl_idname, text="SMF (*.smf)")


def menu_func_import(self, context):
    self.layout.operator(ImportSMF.bl_idname, text="SMF (*.smf)")


classes = (
    SMF_PT_export_general,
    SMF_PT_export_advanced,
    ExportSMF,
    #ImportSMF,
)

def register():
<<<<<<< HEAD
    for cls in classes:
        bpy.utils.register_class(cls)
=======
    bpy.utils.register_class(ExportSMF)
    bpy.utils.register_class(ImportSMF)
>>>>>>> d60e32c4
    bpy.types.TOPBAR_MT_file_export.append(menu_func_export)
    bpy.types.TOPBAR_MT_file_import.append(menu_func_import)


def unregister():
<<<<<<< HEAD
    for cls in classes:
        bpy.utils.unregister_class(cls)
=======
    bpy.utils.unregister_class(ExportSMF)
    bpy.utils.unregister_class(ImportSMF)
>>>>>>> d60e32c4
    bpy.types.TOPBAR_MT_file_export.remove(menu_func_export)
    bpy.types.TOPBAR_MT_file_import.remove(menu_func_import)


if __name__ == "__main__":
    register()<|MERGE_RESOLUTION|>--- conflicted
+++ resolved
@@ -65,7 +65,6 @@
             default=False,
     )
 
-<<<<<<< HEAD
     anim_export_mode : EnumProperty(
         name="What to export",
         description="How to export animations",
@@ -86,20 +85,6 @@
         ],
         default="SCN",
     )
-=======
-    # TODO The below ones are to be added later
-    #export_nla_tracks : EnumProperty(
-    #    name="Animations",
-    #    description="How to export animations",
-    #    items=[
-    #        ("CUR","Current Action", "Export the Armature's current action", 0),
-    #        ("LNK","Linked NLA Actions", "Export all actions that are linked indirectly through NLA tracks", 1),
-    #        ("TRA","NLA Tracks", "Export each NLA track as a separate animation", 2),
-    #        ("SCN","Scene", "Export directly from the scene. This allows for the most advanced animations", 3),
-    #    ],
-    #    default="CUR",
-    #)
->>>>>>> d60e32c4
 
     export_type : EnumProperty(
         name="Export Type",
@@ -111,11 +96,7 @@
         default="KFR",
     )
 
-<<<<<<< HEAD
     multiplier : IntProperty(
-=======
-    mult : IntProperty(
->>>>>>> d60e32c4
         name="Sample Frame Multiplier",
         description="Sample Frame Multiplier - Determines number of precomputed samples using (number of keyframes) * (sample frame multiplier)",
         default=4,
@@ -209,25 +190,15 @@
 )
 
 def register():
-<<<<<<< HEAD
     for cls in classes:
         bpy.utils.register_class(cls)
-=======
-    bpy.utils.register_class(ExportSMF)
-    bpy.utils.register_class(ImportSMF)
->>>>>>> d60e32c4
     bpy.types.TOPBAR_MT_file_export.append(menu_func_export)
     bpy.types.TOPBAR_MT_file_import.append(menu_func_import)
 
 
 def unregister():
-<<<<<<< HEAD
     for cls in classes:
         bpy.utils.unregister_class(cls)
-=======
-    bpy.utils.unregister_class(ExportSMF)
-    bpy.utils.unregister_class(ImportSMF)
->>>>>>> d60e32c4
     bpy.types.TOPBAR_MT_file_export.remove(menu_func_export)
     bpy.types.TOPBAR_MT_file_import.remove(menu_func_import)
 
